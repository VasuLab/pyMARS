import os

<<<<<<< HEAD
def trim(initial_solution, exclusion_list, file_name):
    """Reduces model using list of species to be removed.
=======
class ReducedModel(NamedTuple):
    """Represents reduced model and associated metadata
    """
    model: ct.Solution
    filename: str = ''
    error: float = 0.0
    limbo_species: list = []
    

def trim(solution_object, exclusion_list, file_name):
    """ Function to reduce list of species and corresponding reactions.
>>>>>>> cc291b28

    Parameters
    ----------
    initial_solution : cantera.Solution
        Cantera solution object of initial model
    exclusion_list : list of str
        List of species names that will be removed
    file_name : str
        Name of original model file to be reduced

    Returns
    -------
    cantera.Solution
        Cantera solution object with reduced model

    """
    # Remove species if in list to be removed
    final_species = [sp for sp in initial_solution.species() if sp.name not in exclusion_list]

    # Remove reactions that use eliminated species
    final_reactions = []
    for reaction in initial_solution.reactions():
        reaction_species = list(reaction.products.keys()) + list(reaction.reactants.keys())
        if all([sp in final_species for sp in reaction_species]):
            # remove any eliminated species from third-body efficiencies
            if hasattr(reaction, 'efficiencies'):
                reaction.efficiencies = {
                    sp:val for sp, val in reaction.efficiencies.items() 
                    if sp in final_species
                    }

            final_reactions.append(reaction)

    # Create new solution based on remaining species and reactions
    new_solution= ct.Solution(species=final_species,
                              reactions=final_reactions,
                              thermo='IdealGas',
                              kinetics='GasKinetics'
                              )
    new_solution.TP = initial_solution.TP
    new_solution.name = 'reduced_' + os.path.splitext(file_name)[0]

    return new_solution<|MERGE_RESOLUTION|>--- conflicted
+++ resolved
@@ -1,9 +1,8 @@
 import os
+from typing import NamedTuple
 
-<<<<<<< HEAD
-def trim(initial_solution, exclusion_list, file_name):
-    """Reduces model using list of species to be removed.
-=======
+import cantera as ct
+
 class ReducedModel(NamedTuple):
     """Represents reduced model and associated metadata
     """
@@ -13,13 +12,12 @@
     limbo_species: list = []
     
 
-def trim(solution_object, exclusion_list, file_name):
+def trim(solution, exclusion_list, file_name):
     """ Function to reduce list of species and corresponding reactions.
->>>>>>> cc291b28
 
     Parameters
     ----------
-    initial_solution : cantera.Solution
+    solution : cantera.Solution
         Cantera solution object of initial model
     exclusion_list : list of str
         List of species names that will be removed
@@ -33,11 +31,11 @@
 
     """
     # Remove species if in list to be removed
-    final_species = [sp for sp in initial_solution.species() if sp.name not in exclusion_list]
+    final_species = [sp for sp in solution.species() if sp.name not in exclusion_list]
 
     # Remove reactions that use eliminated species
     final_reactions = []
-    for reaction in initial_solution.reactions():
+    for reaction in solution.reactions():
         reaction_species = list(reaction.products.keys()) + list(reaction.reactants.keys())
         if all([sp in final_species for sp in reaction_species]):
             # remove any eliminated species from third-body efficiencies
@@ -55,7 +53,7 @@
                               thermo='IdealGas',
                               kinetics='GasKinetics'
                               )
-    new_solution.TP = initial_solution.TP
+    new_solution.TP = solution.TP
     new_solution.name = 'reduced_' + os.path.splitext(file_name)[0]
 
     return new_solution