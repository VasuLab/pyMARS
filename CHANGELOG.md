# Change Log
All notable changes to this project will be documented in this file.

The format is based on [Keep a Changelog](http://keepachangelog.com/)
and this project adheres to [Semantic Versioning](http://semver.org/).

## [Unreleased]
### Added
- Added path flux analysis, so methods now include DRG, DRGEP, PFA, and sensitivity analysis
<<<<<<< HEAD
- Adds test suite for all current methods
- Adds Travis CI and AppVeyor continuous integration
- Adds Travis-based package deploy to PyPI and Anaconda
=======
- Added testing on Windows systems via Azure Pipelines
>>>>>>> 79967803

### Changed
- Major code restructuring.

### Fixed
- Fixed bugs in setup.py script and path imports 
- Fixed model printing of Plog reactions

## [0.0.1] - 2017-04-01
### Added
- Added preliminary project files (README, CODE_OF_CONDUCT, etc.) without any
actual source code



[Unreleased]: https://github.com/Niemeyer-Research-Group/pyMARS/compare/v0.1.0...HEAD
[0.1.0]: https://github.com/Niemeyer-Research-Group/pyMARS/compare/v0.0.1...v0.1.0<|MERGE_RESOLUTION|>--- conflicted
+++ resolved
@@ -7,13 +7,10 @@
 ## [Unreleased]
 ### Added
 - Added path flux analysis, so methods now include DRG, DRGEP, PFA, and sensitivity analysis
-<<<<<<< HEAD
 - Adds test suite for all current methods
 - Adds Travis CI and AppVeyor continuous integration
+- Added testing on Windows systems via Azure Pipelines
 - Adds Travis-based package deploy to PyPI and Anaconda
-=======
-- Added testing on Windows systems via Azure Pipelines
->>>>>>> 79967803
 
 ### Changed
 - Major code restructuring.
